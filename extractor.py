--- conflicted
+++ resolved
@@ -1,27 +1,18 @@
 from abc import abstractmethod, ABC
 import torch
-<<<<<<< HEAD
-
-import torch
-
-=======
 import re
 
 punct = ['.', '!', '?']
 RE_PUNCT = r'[?.!]'
->>>>>>> 3daeac3c
 
 class FeatureExtractor(ABC):
     @abstractmethod
     def extract(self, dataset):
         pass
 
-<<<<<<< HEAD
 class DummyExtractor(FeatureExtractor):
     def extract(self, dataset):
         return torch.randn((len(dataset), 30))
-=======
->>>>>>> 3daeac3c
 
 class BOWExtractor(FeatureExtractor):
     def __init__(self, dataset):
