--- conflicted
+++ resolved
@@ -5,12 +5,8 @@
 
 import gensim
 import numpy as np
-<<<<<<< HEAD
-=======
-
 import dataset
 import sent2vec
->>>>>>> 2f63ff63
 import torch
 import dataset
 
@@ -18,7 +14,6 @@
 
 PUNCT = '.!?'
 RE_PUNCT = r'[?.!]'
-<<<<<<< HEAD
 RE_WSPACE = r'\s+'
 
 # Word2vec Pre-Trained Models from https://code.google.com/archive/p/word2vec/
@@ -27,10 +22,6 @@
 # Sent2vec Pre-Trained Models from https://github.com/epfml/sent2vec/)
 S2V_TWITTER_UNIGRAMS_PATH = os.path.join(project_path, "saved/s2v/twitter_unigrams.bin")
 S2V_TWITTER_BIGRAMS_PATH = os.path.join(project_path, "saved/s2v/twitter_bigrams.bin")
-=======
-WORD_VEC_PATH = "./Word2Vec/GoogleNews-vectors-negative300.bin"
-SENT_VEC_PATH = "sentences/wiki_unigrams.bin"
->>>>>>> 2f63ff63
 
 
 class FeatureExtractor(ABC):
@@ -70,26 +61,9 @@
 
 
 class BOWExtractor(FeatureExtractor):
-<<<<<<< HEAD
-    def __init__(self, x):
+    def __init__(self, **kwargs):
+        x = kwargs['train_tok']
         self.vectorizer = TfidfVectorizer()
-        self.vectorizer.fit(x)
-
-    def extract(self, x):
-        """
-
-        :param x: List of essays whose tf-idf count is to be extracted.
-        :return: dense tensor containing tf-idf count for each essay; tensor
-        """
-        coo = self.vectorizer.transform(x).tocoo()
-=======
-    """
-    Extracts bag-of-words features from the input tokens.
-    """
-    def __init__(self, **kwargs):
-        from sklearn.feature_extraction.text import CountVectorizer
-        _, x = kwargs['train_x']
-        self.vectorizer = CountVectorizer()
         self.vectorizer.fit([' '.join(xi) for xi in x])
 
     def pre(self, x, **kwargs):
@@ -97,7 +71,6 @@
 
     def post(self, x, **kwargs):
         coo = self.vectorizer.transform([' '.join(xi) for xi in x]).tocoo()
->>>>>>> 2f63ff63
 
         values = coo.data
         indices = np.vstack((coo.row, coo.col))
@@ -110,20 +83,8 @@
 
 
 class W2VExtractor(FeatureExtractor):
-<<<<<<< HEAD
-    def __init__(self, pretrained_path=W2V_GOOGLE_NEWS_PATH):
-        assert os.path.exists(pretrained_path)
-        self.model = gensim.models.KeyedVectors.load_word2vec_format(pretrained_path, binary=True)
-=======
-    """
-    Retrieves the word2vec vector representation of each word in the essay
-    and averages them into a single vector.
-    """
-    def __init__(self, **kwargs):
-        self.model = gensim.models.KeyedVectors.load_word2vec_format(WORD_VEC_PATH, binary=True)
-        self.mean = None
-        self.stddev = None
->>>>>>> 2f63ff63
+    def __init__(self, **kwargs):
+        self.model = gensim.models.KeyedVectors.load_word2vec_format(W2V_GOOGLE_NEWS_PATH, binary=True)
 
     def pre(self, x, **kwargs):
         return None
@@ -141,24 +102,23 @@
 
 
 class S2VExtractor(FeatureExtractor):
-<<<<<<< HEAD
-    def __init__(self, pretrained_model_path=S2V_TWITTER_UNIGRAMS_PATH):
-        import sent2vec  # https://github.com/epfml/sent2vec/)
-=======
-    def __init__(self, **kwargs):
->>>>>>> 2f63ff63
+
+    def __init__(self, **kwargs):
         self.model = sent2vec.Sent2vecModel()
-        assert os.path.exists(pretrained_model_path)
-        self.model.load_model(pretrained_model_path)
-
-    def extract(self, x):
+        self.model.load_model(S2V_TWITTER_UNIGRAMS_PATH)
+
+    def pre(self, x, **kwargs):
+        x_sents = kwargs['sc']
         vecs = []
-        for i, text in enumerate(x):
-            sentences = [s for s in re.split(RE_PUNCT, text[1]) if s]
+        for i, sentences in enumerate(x_sents):
             embeddings = torch.tensor(self.model.embed_sentences(sentences))
             vecs.append(torch.mean(embeddings, dim=0))
         return torch.stack(vecs)
 
+    def post(self, x, **kwargs):
+        return None
+        pass
+
 
 class InterpunctionExtractor(FeatureExtractor):
     """
@@ -172,8 +132,6 @@
 
     def post(self, x, **kwargs):
         sc = kwargs['sc']
-        if len(sc) == 0:
-            return None
         counts_per_person = []
         for tokens in x:
             punct_count = torch.zeros(len(PUNCT))
@@ -183,7 +141,7 @@
             counts_per_person.append(punct_count)
         stack = torch.stack(counts_per_person)
         for i in range(len(stack)):
-            stack[i] /= sc[i]
+            stack[i] /= len(sc[i])
         return stack
 
 
@@ -199,7 +157,7 @@
         sc = kwargs['sc']
         for i, entry in enumerate(x):
             cap_count = len([c for c in entry if c.isupper()])
-            cap_per_person[i] = cap_count if sc[i] == 0 else cap_count / sc[i]
+            cap_per_person[i] = cap_count if sc[i] == 0 else cap_count / len(sc[i])
         return cap_per_person
 
     def post(self, x, **kwargs):
@@ -235,7 +193,7 @@
 
 class WordCountExtractor(FeatureExtractor):
     def __init__(self, **kwargs):
-        _, x = kwargs['train_x']
+        x = kwargs['train_tok']
         wc = torch.tensor([[1. * len([t for t in tokens if t not in PUNCT])] for tokens in x])
         self.mean = torch.mean(wc)
         self.stddev = torch.sqrt(torch.var(wc))
@@ -252,38 +210,6 @@
 
 
 if __name__ == '__main__':
-<<<<<<< HEAD
-    train_x = ["Četrnaest palmi na otoku sreće Žalo po kojem se valja val", "no interpunction", "CAPITAL", "lower",
-               "12345", "This is a noooooormal sentence."]  # "/.,/.,/.,", "?!."
-    test_x = ["Četrnaest palmi"]
-
-    print("Initializing extractors...")
-
-    extractors = [
-        DummyExtractor(),
-        DummyExtractor(10),
-        BOWExtractor(train_x),
-        W2VExtractor(),
-        S2VExtractor(),
-        D2VExtractor(),
-        InterpunctionExtractor(),
-        InterpunctionNormalizedBySentences(),
-        InterpunctionNormalizedByOccurence(),
-        CapitalizationExtractor(),
-        RepeatingLettersExtractor(),
-        WordCountExtractor()
-    ]
-    extractors += [CompositeExtractor(tuple(extractors))]
-
-    print("Extractors initialized.")
-    for e in extractors:
-        print(f"Extractor {e.__class__.__name__} -- TRAIN:")
-        print(e.extract(train_x))
-        print(f"Extractor {e.__class__.__name__} -- TEST:")
-        print(e.extract(test_x))
-
-    # TODO there are some nan's and inf's in the output, but these are probably edge cases.
-=======
     raw_x = ["Well, right now I just woke up from a mid-day nap. It's sort of weird, but ever since I moved to Texas, I have had problems concentrating on things. I remember starting my homework in  10th grade as soon as the clock struck 4 and not stopping until it was done. Of course it was easier, but I still did it. But when I moved here, the homework got a little more challenging and there was a lot more busy work, and so I decided not to spend hours doing it, and just getting by. But the thing was that I always paid attention in class and just plain out knew the stuff, and now that I look back, if I had really worked hard and stayed on track the last two years without getting  lazy, I would have been a genius, but hey, that's all good. It's too late to correct the past, but I don't really know how to stay focused n the future. The one thing I know is that when  people say that b/c they live on campus they can't concentrate, it's b. s. For me it would be easier there, but alas, I'm living at home under the watchful eye of my parents and a little nagging sister that just nags and nags and nags. You get my point. Another thing is, is that it's just a hassle to have to go all the way back to  school to just to go to library to study. I need to move out, but I don't know how to tell them. Don't get me wrong, I see where they're coming from and why they don't  want me to move out, but I need to get away and be on my own. They've sheltered me so much and I don't have a worry in the world. The only thing that they ask me to do is keep my room clean and help out with the business once in a while, but I can't even do that. But I need to. But I got enough money from UT to live at a dorm or apartment  next semester and I think I�ll take advantage of that. But off that topic now, I went to sixth street last night and had a blast. I haven't been there in so long. Now I know why I love Austin so much. When I lived in VA, I used to go up to DC all the time and had a blast, but here, there are so many students running around at night. I just want to have some fun and I know that I am responsible enough to be able to  have fun, but keep my priorities straight. Living at home, I can't go out at all without them asking where? with who?  why?  when are you coming back?  and all those  questions. I just wish I could be treated like a responsible person for once, but  my sister screwed that up for me. She went crazy the second she moved into college and messed up her whole college career by partying too much. And that's the ultimate reason that they don't want me to go and have fun. But I'm not little anymore,  and they need to let me go and explore the world, but I�m Indian; with Indian culture, with Indian values. They go against ""having fun. ""  I mean in the sense of meeting people or going out with people or partying or just plain having fun. My school is difficult already, but somehow I think that having more freedom will put more pressure on me to  do better in school b/c that's what my parents and ultimately I expect of myself. Well it's been fun writing, I don't know if you go anything out of this writing, but it helped me get some of my thoughts into order. So I hope you had fun reading it and good luck TA's.",
                "Well, here we go with the stream of consciousness essay. I used to do things like this in high school sometimes. They were pretty interesting, but I often find myself with a lack of things to say. I normally consider myself someone who gets straight to the point. I wonder if I should hit enter any time to send this back to the front. Maybe I'll fix it later. My friend is playing guitar in my room now. Sort of playing anyway. More like messing with it. He's still learning. There's a drawing on the wall next to me. Comic book characters I think, but I'm not sure who they are. It's been a while since I've kept up with comic's. I just heard a sound from ICQ. That's a chat program on the internet. I don't know too much about it so I can't really explain too well. Anyway, I hope I'm done with this by the time another friend comes over. It will be nice to talk to her again. She went home this weekend for Labor Day. So did my brother. I didn't go. I'm not sure why. No reason to go, I guess. Hmm. when did I start this. Wow, that was a long line. I guess I won't change it later. Okay, I'm running out of things to talk about. I've found that happens to me a lot in conversation. Not a very interesting person, I guess. Well, I don't know. It's something I'm working on. I'm in a class now that might help. The phone just rang. Should I get it?  The guy playing the guitar answered it for me. It's for my roommate. My suitemate just came in and started reading this. I'm uncomfortable with that. He's in the bathroom now. You know, this is a really boring piece of literature. I never realized how dull most everyday thoughts are. Then again, when you keep your mind constantly moving like this, there isn't really time to stop and think deeply about things. I wonder how long this is going to be. I think it's been about ten minutes now. Only my second line. How sad. Well, not really considering how long these lines are. Anyway, I wonder what I'm going to do the rest of the night. I guess there's always homework to do. I guess we'll see. This seat is uncomfortable. My back sort of hurts. I think I'm going to have arthritis when I get older. I always thought that I wouldn't like to grow old. Not too old, I suppose. I've always been a very active person. I have a fear of growing old, I think. I guess it'll go away as I age gradually. I don't know how well I'd deal with paralysis from an accident though. As long as I have God and my friends around, I'll be okay though. I'm pretty thirsty right now. There isn't much to drink around my room. Ultimate Frisbee, I haven't played that all summer. Fun game, but tiring. I'm out of shape. I'd like to get in better shape, but I hate running. It's too dull for me. Hmmm. it's almost over now. Just a few more minutes. Let's see if I make it to the next line. Short reachable goals!  Whatever. Anyway, what else do I have to do tonight. I guess I could read some. My shirt smells like dinner. It's pretty disgusting. I need to wake up for a 9:30 am class tomorrow. I remember when that wasn't early at all. Well, I made it to the next line. I'm so proud of myself. That's sarcasm, by the way. I wonder if I was suppose to right this thing as a narrative. Oh well too late now. Time for me to head out. Until next time, good bye and good luck. I don't know.",
                "An open keyboard and buttons to push. The thing finally worked and I need not use periods, commas and all those thinks. Double space after a period. We can't help it. I put spaces between my words and I do my happy little assignment of jibber-jabber. Babble babble babble for 20 relaxing minutes and I feel silly and grammatically incorrect. I am linked to an unknown reader. A graduate student with an absurd job. I type. I jabber and I think about dinoflagellates. About sunflower crosses and about the fiberglass that has be added to my lips via clove cigarettes and I think about things that I shouldn't be thinking. I know I shouldn't be thinking. or writing let's say/  So I don't. Thoughts don't solidify. They lodge in the back. behind my tongue maybe. Somewhere at the point of hiding but   dinoflaghelates, protistas and what was that sea weed. I think about the San Luiz valley and I think about the mushrooms in cow shit. I think about the ticos and I think about the chiggers that are living in my legs. I itch. I coat myself with clear nail polish in hopes to suffocate the bugs that are living in my legs and I remember Marco. I remember Ecuador  and I think about my thoughts and what I am not supposed to be doing in this assignment. Thoughts. I wonder if I think in sentences I wonder what affect my slowish typing has on my stream of consciousness and I wonder if there is a way that typing speed can be measured in this study  so that so link some generalization of dorky 301 psyc students. green and the table in my kitchen makes me want to vomit. orange. What an absurd color. wish I wasn't in the united state. My greencard runs out in a few years wonder what I do. I hope Dr. Linder gets back in his lab because I really need to find out if he has funds to pay me. May have to go back to the library. Brainless job of nothingness that would make me wallow in the world of boredom which isn't entirely bad. Need to focus on school organics and such. Period. Two spaces after the period. Mistakes and I want to eat not hungry and I wonder how many people talk about food in there little computer ramblings  Feel open and Happy that I am not having to edit this. Type type I don't know what I am think Hannah Imi and Osdprey house. I remember when I went down to that . she had spiders on hurt wall pain all over the place and we painted clouds on the ceiling and the blue walls were so obnoxious. Carey. Sex sex sex. yeah. This is a strange assignment and Portonoy's complaint is ringing in my head. Eager to finish so that I can start for Whom the Bell Tolls and get on with it. Bio and Carbon atoms bonds and orbitals. Thinking  about the electron configuration that surrounds the last letter in my first name and I think that I must have been granted a full ""s"" orbital  one up and one down. spinning on opposite directions and I am thinking about Scottish poetry about Mike in his kilt and about my guitar that I am slowly slowly slowly learning to play. I wonder what goes on in this study. I wonder if those happy little bored entertained grad students will scan words and I wonder how I can mess up this study? Random words like . don't know. ;Me me me me me and I wish that some things were easier and I wish that I had been keeping my eye on the clock. Wondering how long I have been typing and wishing that I was finished because I need to find out if I have to / will work in the Botany lab again and all that . ILS Belly and the Flamenco. Bjork and Rozamond Cockrill kickin' it in Saratoga Springs. I hate Molly's cat and wish that it could be exchanged for a worthwhile ferret. Type type type. I have managed to waste over 20 minutes of time I think. Who knows. What If I was to write this out and it took 30 minutes to write and 15 minutes to type. Thinking about nothing and wishing that some financial aid would come my way. Need a job and a sprinkling of time. Time to go and sign outta here. trees",
@@ -299,5 +225,4 @@
                  CapitalizationExtractor, RepeatingLettersExtractor,
                  WordCountExtractor)
 
-    (trnx, trny), (valx, valy), (tesx, tesy) = dataset.load_features(ext_hooks, raw_x, y, 0.25, 0.25)
->>>>>>> 2f63ff63
+    (trnx, trny), (valx, valy), (tesx, tesy) = dataset.load_features(ext_hooks, raw_x, y, 0.25, 0.25)